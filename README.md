--- conflicted
+++ resolved
@@ -9,12 +9,9 @@
 ```py
 import typing as t
 from nasa import Client
-<<<<<<< HEAD
 
 if t.TYPE_CHECKING:
     from nasa import AstronomyPicture
-=======
->>>>>>> 2274d62f
 
 client = Client(token="TOKEN_HERE")
 ```
